# SPDX-FileCopyrightText: Copyright (c) 2024 NVIDIA CORPORATION & AFFILIATES. All rights reserved.
# SPDX-License-Identifier: Apache-2.0
#
# Licensed under the Apache License, Version 2.0 (the "License");
# you may not use this file except in compliance with the License.
# You may obtain a copy of the License at
#
# http://www.apache.org/licenses/LICENSE-2.0
#
# Unless required by applicable law or agreed to in writing, software
# distributed under the License is distributed on an "AS IS" BASIS,
# WITHOUT WARRANTIES OR CONDITIONS OF ANY KIND, either express or implied.
# See the License for the specific language governing permissions and
# limitations under the License.

import logging
import os
import subprocess
from dataclasses import dataclass, field
from pathlib import Path
from typing import Any, Dict, List, Optional, Type, Union

from invoke.context import Context

from nemo_run.config import RUNDIR_NAME
from nemo_run.core.execution.base import (
    Executor,
    ExecutorMacros,
)
from nemo_run.core.packaging.base import Packager
from nemo_run.core.packaging.git import GitArchivePackager

_SKYPILOT_AVAILABLE: bool = False
try:
    import sky
    import sky.task as skyt
    from sky import backends
    from sky.utils import status_lib
    from sky.volumes import volume as volume_lib
    from sky import models

    _SKYPILOT_AVAILABLE = True
except ImportError:
    ...

logger = logging.getLogger(__name__)


@dataclass(kw_only=True)
class SkypilotExecutor(Executor):
    """
    Dataclass to configure a Skypilot Executor.

    Some familiarity with `Skypilot <https://skypilot.readthedocs.io/en/latest/docs/index.html>`_ is necessary.
    In order to use this executor, you need to install NeMo Run
    with either `skypilot` (for only Kubernetes) or `skypilot-all` (for all clouds) optional features.

    Example:

    .. code-block:: python

        skypilot = SkypilotExecutor(
            gpus="A10G",
            gpus_per_node=devices,
            container_image="nvcr.io/nvidia/nemo:dev",
            infra="k8s/my-context",
            network_tier="best",
            cluster_name="nemo_tester",
            file_mounts={
                "nemo_run.whl": "nemo_run.whl"
            },
            setup=\"\"\"
        conda deactivate
        nvidia-smi
        ls -al ./
        pip install nemo_run.whl
        cd /opt/NeMo && git pull origin main && pip install .
            \"\"\",
        )

    """

    HEAD_NODE_IP_VAR = "head_node_ip"
    NPROC_PER_NODE_VAR = "SKYPILOT_NUM_GPUS_PER_NODE"
    NUM_NODES_VAR = "num_nodes"
    NODE_RANK_VAR = "SKYPILOT_NODE_RANK"
    HET_GROUP_HOST_VAR = "het_group_host"

    container_image: Optional[str] = None
    cloud: Optional[Union[str, list[str]]] = None
    region: Optional[Union[str, list[str]]] = None
    zone: Optional[Union[str, list[str]]] = None
    gpus: Optional[Union[str, list[str]]] = None
    gpus_per_node: Optional[int] = None
    cpus: Optional[Union[int | float, list[int | float]]] = None
    memory: Optional[Union[int | float, list[int | float]]] = None
    instance_type: Optional[Union[str, list[str]]] = None
    num_nodes: int = 1
    volumes: Optional[Dict[str, str]] = None
    volume_mounts: Optional[List[Any]] = None
    use_spot: Optional[Union[bool, list[bool]]] = None
    disk_size: Optional[Union[int, list[int]]] = None
    disk_tier: Optional[Union[str, list[str]]] = None
    ports: Optional[tuple[str]] = None
    file_mounts: Optional[dict[str, str]] = None
    cluster_name: Optional[str] = None
    setup: Optional[str] = None
    autodown: bool = False
    idle_minutes_to_autostop: Optional[int] = None
    torchrun_nproc_per_node: Optional[int] = None
    cluster_config_overrides: Optional[dict[str, Any]] = None
    infra: Optional[str] = None
    network_tier: Optional[str] = None
    packager: Packager = field(default_factory=lambda: GitArchivePackager())  # type: ignore  # noqa: F821

    def __post_init__(self):
        assert _SKYPILOT_AVAILABLE, (
            'Skypilot is not installed. Please install it using `pip install "nemo_run[skypilot]"`.'
        )
        assert isinstance(self.packager, GitArchivePackager), (
            "Only GitArchivePackager is currently supported for SkypilotExecutor."
        )
        if self.infra is not None:
            assert self.cloud is None, "Cannot specify both `infra` and `cloud` parameters."
            assert self.region is None, "Cannot specify both `infra` and `region` parameters."
            assert self.zone is None, "Cannot specify both `infra` and `zone` parameters."
            logger.info(
                "`cloud` is deprecated and will be removed in a future version. Use `infra` instead."
            )

    @classmethod
    def parse_app(cls: Type["SkypilotExecutor"], app_id: str) -> tuple[str, str, int]:
        app = app_id.split("___")
        _, cluster, task, job_id = app[0], app[1], app[2], app[3]
        assert cluster and task and job_id, f"Invalid app id for Skypilot: {app_id}"
        return cluster, task, int(job_id)

    def to_resources(self) -> Union[set["sky.Resources"], set["sky.Resources"]]:
        from sky.resources import Resources

        resources_cfg = {}
        accelerators = None
        if self.gpus:
            if not self.gpus_per_node:
                self.gpus_per_node = 1
            else:
                assert isinstance(self.gpus_per_node, int)

            gpus = [self.gpus] if isinstance(self.gpus, str) else self.gpus

            accelerators = {}
            for gpu in gpus:
                accelerators[gpu] = self.gpus_per_node

            resources_cfg["accelerators"] = accelerators

        if self.container_image:
            resources_cfg["image_id"] = self.container_image

        any_of = []

        def parse_attr(attr: str):
            if getattr(self, attr, None) is not None:
                value = getattr(self, attr)
                if isinstance(value, list):
                    for i, val in enumerate(value):
                        if len(any_of) < i + 1:
                            any_of.append({})

                        if isinstance(val, str) and val.lower() == "none":
                            any_of[i][attr] = None
                        else:
                            any_of[i][attr] = val
                else:
                    if isinstance(value, str) and value.lower() == "none":
                        resources_cfg[attr] = None
                    else:
                        resources_cfg[attr] = value

        # any_of = False
        attrs = [
            "cloud",
            "region",
            "zone",
            "cpus",
            "memory",
            "instance_type",
            "use_spot",
            "infra",
            "network_tier",
            "image_id",
            "disk_size",
            "disk_tier",
            "ports",
        ]

        for attr in attrs:
            parse_attr(attr)

        resources_cfg["any_of"] = any_of
        if self.cluster_config_overrides:
            resources_cfg["_cluster_config_overrides"] = self.cluster_config_overrides

        resources = Resources.from_yaml_config(resources_cfg)

        return resources  # type: ignore

    @classmethod
    def status(
        cls: Type["SkypilotExecutor"], app_id: str
    ) -> tuple[Optional["status_lib.ClusterStatus"], Optional[dict]]:
        import sky.core as sky_core
        import sky.exceptions as sky_exceptions
        from sky.utils import status_lib

        cluster, _, job_id = cls.parse_app(app_id)
        try:
            cluster_details = sky_core.status(cluster)[0]
            cluster_status: status_lib.ClusterStatus = cluster_details["status"]
        except Exception:
            return None, None

        try:
            job_queue = sky_core.queue(cluster, all_users=True)
            job_details = next(filter(lambda job: job["job_id"] == job_id, job_queue))
        except sky_exceptions.ClusterNotUpError:
            return cluster_status, None

        return cluster_status, job_details

    @classmethod
    def cancel(cls: Type["SkypilotExecutor"], app_id: str):
        from sky.core import cancel

        cluster_name, _, job_id = cls.parse_app(app_id=app_id)
        _, job_details = cls.status(app_id=app_id)
        if not job_details:
            return

        cancel(cluster_name=cluster_name, job_ids=[job_id])

    @classmethod
    def logs(cls: Type["SkypilotExecutor"], app_id: str, fallback_path: Optional[str]):
        import sky.core as sky_core
        from sky.skylet import job_lib

        cluster, _, job_id = cls.parse_app(app_id)
        _, job_details = cls.status(app_id)

        is_terminal = False
        if job_details and job_lib.JobStatus.is_terminal(job_details["status"]):
            is_terminal = True
        elif not job_details:
            is_terminal = True
        if fallback_path and is_terminal:
            log_path = os.path.expanduser(os.path.join(fallback_path, "run.log"))
            if os.path.isfile(log_path):
                with open(os.path.expanduser(os.path.join(fallback_path, "run.log"))) as f:
                    for line in f:
                        print(line, end="", flush=True)

                return

        sky_core.tail_logs(cluster, job_id)

    @property
    def workdir(self) -> str:
        return os.path.join(f"{self.job_dir}", "workdir")

    def package_configs(self, *cfgs: tuple[str, str]) -> list[str]:
        filenames = []
        basepath = os.path.join(self.job_dir, "configs")
        for name, cfg in cfgs:
            filename = os.path.join(basepath, name)
            os.makedirs(os.path.dirname(filename), exist_ok=True)
            with open(filename, "w") as f:
                f.write(cfg)

            filenames.append(
                os.path.join(
                    "/",
                    RUNDIR_NAME,
                    "configs",
                    name,
                )
            )

        return filenames

    def assign(
        self,
        exp_id: str,
        exp_dir: str,
        task_id: str,
        task_dir: str,
    ):
        self.job_name = task_id
        self.experiment_dir = exp_dir
        self.job_dir = os.path.join(exp_dir, task_dir)
        self.experiment_id = exp_id

    def package(self, packager: Packager, job_name: str):
        assert self.experiment_id, "Executor not assigned to an experiment."
        if isinstance(packager, GitArchivePackager):
            output = subprocess.run(
                ["git", "rev-parse", "--show-toplevel"],
                check=True,
                stdout=subprocess.PIPE,
            )
            path = output.stdout.splitlines()[0].decode()
            base_path = Path(path).absolute()
        else:
            base_path = Path(os.getcwd()).absolute()

        local_pkg = packager.package(base_path, self.job_dir, job_name)
        local_code_extraction_path = os.path.join(self.job_dir, "code")
        ctx = Context()
        ctx.run(f"mkdir -p {local_code_extraction_path}")

        if self.get_launcher().nsys_profile:
            remote_nsys_extraction_path = os.path.join(
                self.job_dir, self.get_launcher().nsys_folder
            )
            ctx.run(f"mkdir -p {remote_nsys_extraction_path}")
        if local_pkg:
            ctx.run(
                f"tar -xvzf {local_pkg} -C {local_code_extraction_path} --ignore-zeros", hide=True
            )

    def nnodes(self) -> int:
        return self.num_nodes

    def nproc_per_node(self) -> int:
        if self.torchrun_nproc_per_node:
            return self.torchrun_nproc_per_node

        return self.gpus_per_node or 1

    def macro_values(self) -> Optional[ExecutorMacros]:
        return ExecutorMacros(
            head_node_ip_var=self.HEAD_NODE_IP_VAR,
            nproc_per_node_var=self.NPROC_PER_NODE_VAR,
            num_nodes_var=self.NUM_NODES_VAR,
            node_rank_var=self.NODE_RANK_VAR,
            het_group_host_var=self.HET_GROUP_HOST_VAR,
        )

<<<<<<< HEAD
    def _setup_launcher(self):
        # Auto-enable torchrun for distributed training scenarios:
        # 1. Multi-node training (num_nodes > 1)
        # 2. Single-node multi-GPU training (gpus_per_node > 1)
        if self.launcher is None and (
            self.num_nodes > 1 or (self.gpus_per_node and self.gpus_per_node > 1)
        ):
            self.launcher = "torchrun"

        super()._setup_launcher()
        launcher = self.launcher
        # Dynamic rendezvous has an error in Skypilot Kubernetes currently
        if (
            launcher
            and isinstance(launcher, (Torchrun, FaultTolerance))
            and self.cloud == "kubernetes"
        ):
            launcher.rdzv_backend = "static"
            launcher.rdzv_port = 49500

    def supports_launcher_transform(self) -> bool:
        return True

    def _parse_infra_for_volume_config(self) -> dict:
        """Parse infra string and return volume config parameters."""
        config = {}

        if self.infra is not None:
            # Parse infra string to extract cloud, region, zone components
            # Format: cloud, cloud/region, cloud/region/zone, k8s/context
            infra_parts = self.infra.split("/")
            cloud = infra_parts[0] if infra_parts else None

            if cloud:
                # Special handling for Kubernetes
                if cloud == "k8s":
                    # VolumeConfig region and zone required even though they are marked as optional
                    # validation fails otherwise
                    config["cloud"] = "kubernetes"
                    config["region"] = "kubernetes"
                    config["zone"] = "kubernetes"
                else:
                    # Handle regular cloud providers
                    config["cloud"] = cloud

                    # Handle region for non-k8s clouds
                    if len(infra_parts) >= 2:
                        region = infra_parts[1]
                        if region and region != "*":  # Skip wildcards
                            config["region"] = region

                    # Handle zone for non-k8s clouds
                    if len(infra_parts) >= 3:
                        zone = infra_parts[2]
                        if zone and zone != "*":  # Skip wildcards
                            config["zone"] = zone
        else:
            # Fall back to individual cloud, region, zone parameters
            if self.cloud:
                config["cloud"] = self.cloud
            if self.region:
                config["region"] = self.region
            if self.zone:
                config["zone"] = self.zone

        return config

=======
>>>>>>> 0a25fd66
    def to_task(
        self,
        name: str,
        cmd: Optional[list[str]] = None,
        env_vars: Optional[dict[str, str]] = None,
    ) -> "skyt.Task":
        from sky.task import Task

        run_cmd = None
        if cmd:
            run_cmd = f"""
conda deactivate

num_nodes=`echo "$SKYPILOT_NODE_IPS" | wc -l`
echo "num_nodes=$num_nodes"

head_node_ip=`echo "$SKYPILOT_NODE_IPS" | head -n1`
echo "head_node_ip=$head_node_ip"

cd /nemo_run/code

{" ".join(cmd)}
"""

        task = Task(
            name=name,
            setup=self.setup if self.setup else "",
            run=run_cmd,
            envs=self.env_vars,
            num_nodes=self.num_nodes,
            volumes=self.volumes,
        )

        file_mounts = self.file_mounts or {}
        file_mounts["/nemo_run"] = self.job_dir
        task.set_file_mounts(file_mounts)
        task.set_volumes(self.volumes)

        volume_mounts = []
        if self.volume_mounts:
            for volume_mount in self.volume_mounts:
                # Configure volume based on infra if specified, otherwise use cloud/region/zone
                volume_config_kwargs = {
                    "name": volume_mount["volume_name"],
                    "type": volume_mount["type"],
                    "name_on_cloud": volume_mount["volume_name"],
                    "size": volume_mount["size"],
                }

                # Add parsed infra configuration
                volume_config_kwargs.update(self._parse_infra_for_volume_config())

                volume_mounts.append(
                    volume_lib.VolumeMount(
                        path=volume_mount["path"],
                        volume_name=volume_mount["volume_name"],
                        volume_config=models.VolumeConfig(**volume_config_kwargs),
                    )
                )
        task.volume_mounts = volume_mounts
        task.set_resources(self.to_resources())

        if env_vars:
            task.update_envs(env_vars)

        return task

    def launch(
        self,
        task: "skyt.Task",
        cluster_name: Optional[str] = None,
        num_nodes: Optional[int] = None,
        dryrun: bool = False,
    ) -> tuple[Optional[int], Optional["backends.ResourceHandle"]]:
        from sky import backends, launch, stream_and_get
        from sky.utils import common_utils

        task_yml = os.path.join(self.job_dir, "skypilot_task.yml")
        with open(task_yml, "w+") as f:
            f.write(common_utils.dump_yaml_str(task.to_yaml_config()))

        backend = backends.CloudVmRayBackend()
        if num_nodes:
            task.num_nodes = num_nodes

        cluster_name = cluster_name or self.cluster_name or self.experiment_id

        job_id, handle = stream_and_get(
            launch(
                task,
                dryrun=dryrun,
                cluster_name=cluster_name,
                backend=backend,
                idle_minutes_to_autostop=self.idle_minutes_to_autostop,
                down=self.autodown,
                fast=True,
                # retry_until_up=retry_until_up,
                # clone_disk_from=clone_disk_from,
            )
        )

        return job_id, handle

    def cleanup(self, handle: str):
        import sky.core as sky_core

        _, _, path_str = handle.partition("://")
        path = path_str.split("/")
        app_id = path[1]

        cluster, _, job_id = self.parse_app(app_id)
        sky_core.download_logs(cluster, job_ids=[job_id])<|MERGE_RESOLUTION|>--- conflicted
+++ resolved
@@ -345,7 +345,6 @@
             het_group_host_var=self.HET_GROUP_HOST_VAR,
         )
 
-<<<<<<< HEAD
     def _setup_launcher(self):
         # Auto-enable torchrun for distributed training scenarios:
         # 1. Multi-node training (num_nodes > 1)
@@ -413,8 +412,6 @@
 
         return config
 
-=======
->>>>>>> 0a25fd66
     def to_task(
         self,
         name: str,
